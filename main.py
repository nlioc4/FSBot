--- conflicted
+++ resolved
@@ -48,21 +48,11 @@
 if not os.path.exists(log_path.rstrip('fs_bot.log')):
     os.makedirs(log_path.rstrip('fs_bot.log'))
 
-<<<<<<< HEAD
-# log_handler = logging.FileHandler(filename=log_path, encoding='utf-8', mode='w')  # single log
-log_handler = logging.handlers.TimedRotatingFileHandler(log_path, when='D',
-                                                        interval=3)  # rotating log files, every 3 days
-log_handler.setFormatter(log_formatter)
-log.addHandler(log_handler)
-=======
->>>>>>> 03ba450d
 # Log to console
 console_handler = logging.StreamHandler(sys.stdout)
 console_handler.setFormatter(log_formatter)
 log.addHandler(console_handler)
 
-<<<<<<< HEAD
-=======
 # discord logs
 discord_logger = logging.getLogger('discord')
 discord_logger.setLevel(logging.INFO)
@@ -76,12 +66,9 @@
     log.addHandler(log_handler)
     discord_logger.addHandler(log_handler)
 
->>>>>>> 03ba450d
 if c_args.get('test'):
-    print("TEST ENVIRONMENT")
     cfg.get_config('config_test.ini')
 else:
-    print("PRODUCTION ENVIRONMENT")
     cfg.get_config('config.ini')
 
 intents = discord.Intents.default()
