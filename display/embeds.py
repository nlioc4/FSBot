'''Contains Embeds and embed templates for use throughout the bot'''

# External Imports
import discord
from discord import Embed, Colour

from datetime import timedelta, datetime as dt
import pytz

# Internal Imports
import modules.config as cfg
from modules.tools import format_time_from_stamp as format_stamp
<<<<<<< HEAD
from classes.players import Player, ActivePlayer, SkillLevel
import modules.discord_obj as d_obj

# midnight tomorrow EST
eastern = pytz.timezone('US/Eastern')
midnight_eastern = (dt.now().astimezone(eastern) + timedelta(days=1)).replace(hour=0, minute=0, microsecond=0,
                                                                              second=0)
formatted_time = discord.utils.format_dt(midnight_eastern, style="t")


def fs_author(embed) -> discord.Embed:
=======
import modules.discord_obj as d_obj


def fs_author(embed) -> Embed:
>>>>>>> 03ba450d
    """

    :param embed: embed to modify
    :return:  Embed, with author as FSBot
    """
    embed.set_author(name="FS Bot",
                     url="https://www.discord.gg/flightschool",
                     icon_url="https://cdn.discordapp.com/attachments/875624069544939570/993393648559476776"
                              "/pfp.png")
    return embed


def account(acc) -> Embed:
    """Jaeger Account Embed
    """
    embed = Embed(
        colour=Colour.blue(),
        title="Flight School Jaeger Account",
        description="\nFollow all Jaeger and [PREY's Flight School Rules](https://www.google.com) while using this "
                    "account\n "
                    f"[Be careful not to interfere with other Jaeger users, "
                    f"check the calendar here]({cfg.JAEGER_CALENDAR_URL})\n"
                    f"Failure to follow these rules may result in removed access to the entire FSBot system"
    )

    if acc.is_terminated:
        embed.colour = Colour.red()
        embed.add_field(name='Account Session Ended',
                        value='This account token is no longer valid.',
                        inline=False)

    elif acc.is_validated:
        embed.colour = Colour.green()
        embed.add_field(name='Account Details',
                        value=f"DO NOT SAVE THESE DETAILS TO YOUR LAUNCHER\n"
                              f"Username: **{acc.username}**\n"
                              f"Password: **{acc.password}**\n",
                        inline=False
                        )
    else:
        embed.colour = Colour.greyple()
        embed.add_field(name='Account Unvalidated',
                        value='Click below to confirm you are not going to save this account\'s login details, '
                              '**you will not use this account after this session ends**, and that you understand all '
                              'other previously agreed to rules!',
                        inline=False)

    return fs_author(embed)


def accountcheck(available, used, usages, online) -> Embed:
    """Jaeger Account Embed
    """
    embed = Embed(
        colour=Colour.blue(),
        title="Flight School Jaeger Accounts Info",
        description="",
        timestamp=dt.now()
    )

    embed.add_field(name='Usage',
                    value=f"Available Accounts: **{available}**\n"
                          f"Used Accounts: **{used}**\n",
                    inline=False
                    )
    string = 'None'
    if usages:
        string = ''
        for usage in usages:
            string += f'[{usage[0]}] : {usage[1]}\n'

    embed.add_field(name='Currently Assigned Accounts',
                    value=string,
                    inline=False
                    )
    if online:
        string = '*Character Name : Last Player*\n'
        for acc in online:
            char_name = online[acc][0]
            last_player = d_obj.guild.get_member(online[acc][1])
            string = string + f'{char_name} : {last_player.mention}\n'
        embed.add_field(name='Currently Online Accounts',
                        value=string,
                        inline=False
                        )
    return fs_author(embed)


<<<<<<< HEAD
def account_online_check(online) -> discord.Embed:
=======
def account_online_check(online) -> Embed:
>>>>>>> 03ba450d
    """Automatic Online Check Embed
    """
    embed = Embed(
        colour=Colour.red(),
        title="Unassigned Accounts Detected Online",
        description="",
        timestamp=dt.now()
    )

    string = '*Character Name : Last Player *\n'
    for acc in online:
        char_name = acc.online_name
        last_player = d_obj.bot.get_user(acc.last_user_id)
        if not last_player:
            player_ment = f"User not found for ID {acc.last_user_id}"
        else:
            player_ment = last_player.mention
        string = string + f'{char_name} : {player_ment}\n'

    embed.add_field(name='Currently Online Accounts',
                    value=string,
                    inline=False
                    )
    return fs_author(embed)


def duel_dashboard(lobbied_players: list['Player'], logs: list[(int, str)]) -> Embed:
    """Player visible duel dashboard, shows currently looking duelers, their requested skill Levels."""
    colour = Colour.blurple() if lobbied_players else Colour.greyple()

    embed = Embed(
        colour=colour,
        title="Flight School Bot Duel Dashboard",
        description="Your source for organized ESF duels",
        timestamp=dt.now()
    )

    # Dashboard Description
    skill_level_shorthands = [f'**{level.rank}**: {str(level)}' for level in list(SkillLevel)]
    string = ''
    for i in skill_level_shorthands:
        string += f'[{i}] '
    embed.add_field(
        name='Skill Level Ranks',
        value=string,
        inline=False
    )

    # Player_list Header
    embed.add_field(
        name='----------------------Unranked Lobby----------------------',
        value='@Mention [Preferred Faction(s)][Skill Level][Wanted Level(s)][Time]\n',
        inline=False
    )
    if lobbied_players:
        players_string = ''
        for p in lobbied_players:
            preferred_facs = ''.join([cfg.emojis[fac] for fac in p.pref_factions]) if p.pref_factions else 'Any'
            req_skill_levels = ' '.join([str(level.rank) for level in p.req_skill_levels]) \
                if p.req_skill_levels else 'Any'
            f_lobbied_stamp = format_stamp(p.first_lobbied_timestamp)
            string = f'{p.mention}({p.name}) [{preferred_facs}][{p.skill_level.rank}][{req_skill_levels}][{f_lobbied_stamp}]\n '
            players_string += string

        embed.add_field(name="----------------------------------------------------------------",
                        value=players_string,
                        inline=False)

    if logs:
        log_str = ''
        for log in logs:
            time_formatted = format_stamp(log[0], 'T')
            log_str += f'[{time_formatted}]{log[1]}\n'
        embed.add_field(name="Recent Activity",
                        value=log_str,
                        inline=False)
    return fs_author(embed)


def longer_lobby_logs(logs: list[(int, str)]) -> Embed:
    """Player visible duel dashboard, shows currently looking duelers, their requested skill Levels."""

    embed = Embed(
        colour=Colour.blurple(),
        title="Flight School Bot Extended History",
        description="Your source for organized ESF duels",
        timestamp=dt.now()
    )

    if logs:
        log_str = ''
        for log in logs:
            time_formatted = format_stamp(log[0], 'T')
            log_str += f'[{time_formatted}]{log[1]}\n'
        embed.add_field(name="Extended Recent Activity",
                        value=log_str,
                        inline=False)
    return fs_author(embed)


<<<<<<< HEAD
def match_info(match) -> discord.Embed:
    """Match info for match channel, should go along with match control View"""
    colour = None
    match match.status.name:
=======
def match_info(match) -> Embed:
    """Match info for match channel, should go along with match control View"""
    colour = None
    match match.status.name():
>>>>>>> 03ba450d
        case 'INVITING':
            colour = Colour.dark_blue()
        case 'GETTING_READY':
            colour = Colour.blurple()
        case 'Playing':
            colour = Colour.green()
        case 'ENDED':
            colour = Colour.red()

    embed = Embed(
        colour=Colour.green(),
        title=f"Match Info for Match: {match.id}",
        description="",
        timestamp=dt.now()
    )

    match_info_str = (f"Owner: {match.owner.mention}\n"
                      f"Match status: {match.status.value}\n"
                      f"Match Start Time: {format_stamp(match.start_stamp)}\n"
                      )
<<<<<<< HEAD

    if match.timeout_at:
        match_info_str += f'**Match will timeout at:** {format_stamp(match.timeout_at)}'
=======
>>>>>>> 03ba450d

    if match.end_stamp:
        match_info_str += f'Match End Time: {format_stamp(match.end_stamp)}'

    embed.add_field(name="Match Info",
                    value=match_info_str,
                    inline=False)

    embed.add_field(
        name='----------------------------------------------------------',
        value='@Mention [Preferred Faction(s)][Skill Level]\n',
        inline=False
    )
    if match.invited:
        invited_string = ''
        for p in match.invited:
            preferred_facs = ''.join([cfg.emojis[fac] for fac in p.pref_factions]) if p.pref_factions else 'Any'
            string = f'{p.mention}({p.name}) [{preferred_facs}][{p.skill_level.rank}]\n'
            invited_string += string

        embed.add_field(name="Invited Players",
                        value=invited_string,
                        inline=False
                        )

    if match.players:
        players_string = ''
        for p in match.players:
            p = p.player
            preferred_facs = ''.join([cfg.emojis[fac] for fac in p.pref_factions]) if p.pref_factions else 'Any'
            string = f'{p.mention}({p.name}) [{preferred_facs}][{p.skill_level.rank}]\n'

            players_string += string

        embed.add_field(name="Players",
                        value=players_string,
                        inline=False)

    if match.online_players:
        online_string = ''
        for p in match.online_players:
            fac_emoji = cfg.emojis[p.current_faction]
            string = f'{p.mention} as [{fac_emoji}{p.online_name}]'
            online_string += string

        embed.add_field(name="Currently Online",
                        value=online_string,
                        inline=False)

    return fs_author(embed)


def to_staff_dm_embed(author: 'discord.User', msg: str) -> Embed:
    author_disc = author.name + "#" + author.discriminator
    embed = Embed(
        colour=Colour.blurple(),
        title=f'DM Received from {author_disc}',
        description=f'{author.mention}: {msg}',
        timestamp=dt.now()
    )
    embed.set_author(name=author_disc, icon_url=author.display_avatar.url)

    embed.add_field(
        name="Usage",
        value="Send messages by replying in thread with the =send prefix.\n"
              "Preface messages with =me in order to identify yourself,\n"
              "rather than just appearing as 'FSBot Mod Team'\n"
              "Sent messages will be marked with 📨\n"
              "ex. ``=send My message``\n"
              "    ``=me My message``"

              ""
    )
    return embed


def from_staff_dm_embed(msg: 'discord.Message') -> Embed:
    ident = False
    message = msg.clean_content
    if message.startswith('=me '):
        ident = True

    i = message.index(' ')
    message = message[i + 1:]

    embed = Embed(
        colour=Colour.blurple(),
        title=f'Mod Response',
        description=message
    )
    if ident:
        embed.set_author(name=msg.author.name, icon_url=msg.author.display_avatar.url)
        return embed
    else:
        return fs_author(embed)<|MERGE_RESOLUTION|>--- conflicted
+++ resolved
@@ -10,24 +10,10 @@
 # Internal Imports
 import modules.config as cfg
 from modules.tools import format_time_from_stamp as format_stamp
-<<<<<<< HEAD
-from classes.players import Player, ActivePlayer, SkillLevel
 import modules.discord_obj as d_obj
 
-# midnight tomorrow EST
-eastern = pytz.timezone('US/Eastern')
-midnight_eastern = (dt.now().astimezone(eastern) + timedelta(days=1)).replace(hour=0, minute=0, microsecond=0,
-                                                                              second=0)
-formatted_time = discord.utils.format_dt(midnight_eastern, style="t")
-
-
-def fs_author(embed) -> discord.Embed:
-=======
-import modules.discord_obj as d_obj
-
 
 def fs_author(embed) -> Embed:
->>>>>>> 03ba450d
     """
 
     :param embed: embed to modify
@@ -116,11 +102,7 @@
     return fs_author(embed)
 
 
-<<<<<<< HEAD
-def account_online_check(online) -> discord.Embed:
-=======
 def account_online_check(online) -> Embed:
->>>>>>> 03ba450d
     """Automatic Online Check Embed
     """
     embed = Embed(
@@ -221,17 +203,10 @@
     return fs_author(embed)
 
 
-<<<<<<< HEAD
-def match_info(match) -> discord.Embed:
-    """Match info for match channel, should go along with match control View"""
-    colour = None
-    match match.status.name:
-=======
 def match_info(match) -> Embed:
     """Match info for match channel, should go along with match control View"""
     colour = None
     match match.status.name():
->>>>>>> 03ba450d
         case 'INVITING':
             colour = Colour.dark_blue()
         case 'GETTING_READY':
@@ -252,12 +227,6 @@
                       f"Match status: {match.status.value}\n"
                       f"Match Start Time: {format_stamp(match.start_stamp)}\n"
                       )
-<<<<<<< HEAD
-
-    if match.timeout_at:
-        match_info_str += f'**Match will timeout at:** {format_stamp(match.timeout_at)}'
-=======
->>>>>>> 03ba450d
 
     if match.end_stamp:
         match_info_str += f'Match End Time: {format_stamp(match.end_stamp)}'
@@ -300,7 +269,7 @@
         online_string = ''
         for p in match.online_players:
             fac_emoji = cfg.emojis[p.current_faction]
-            string = f'{p.mention} as [{fac_emoji}{p.online_name}]'
+            string = f'{p.mention} as [{fac_emoji}{p.current_ig_name}]'
             online_string += string
 
         embed.add_field(name="Currently Online",
