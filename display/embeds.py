'''Contains Embeds and embed templates for use throughout the bot'''

# External Imports
import discord
from discord import Embed, Colour

from datetime import timedelta, datetime as dt
import pytz

# Internal Imports
import modules.config as cfg
from modules.tools import format_time_from_stamp as format_stamp
from classes.players import SkillLevel, Player
import modules.discord_obj as d_obj


def fs_author(embed) -> Embed:
    """

    :param embed: embed to modify
    :return:  Embed, with author as FSBot
    """
    embed.set_author(name="FS Bot",
                     url="https://www.discord.gg/flightschool",
                     icon_url="https://cdn.discordapp.com/attachments/875624069544939570/993393648559476776"
                              "/pfp.png")
    return embed


def account(acc) -> Embed:
    """Jaeger Account Embed
    """
    embed = Embed(
        colour=Colour.blue(),
        title="Flight School Jaeger Account",
        description=f"\nFollow all Jaeger and PREY's Flight School <#{cfg.channels['rules']}> while using this "
                    "account\n "
                    f"[Be careful not to interfere with other Jaeger users, "
                    f"check the calendar here]({cfg.JAEGER_CALENDAR_URL})\n"
                    f"Failure to follow these rules may result in removed access to the entire FSBot system"
    )

    if acc.is_terminated:
        embed.colour = Colour.red()
        embed.add_field(name='Account Session Ended',
                        value='This account token is no longer valid.',
                        inline=False)

    elif acc.is_validated:
        embed.colour = Colour.green()
        embed.add_field(name='Account Details',
                        value=f"DO NOT SAVE THESE DETAILS TO YOUR LAUNCHER\n"
                              f"Username: **{acc.username}**\n"
                              f"Password: **{acc.password}**\n",
                        inline=False
                        )
    else:
        embed.colour = Colour.greyple()
        embed.add_field(name='Account Unvalidated',
                        value='Click below to confirm you are not going to save this account\'s login details, '
                              '**you will not use this account after this session ends**, and that you understand all '
                              'other previously agreed to rules!',
                        inline=False)

    return fs_author(embed)


def accountcheck(num_available, num_used, assigned, online) -> Embed:
    """Jaeger Account Embed
    """
    embed = Embed(
        colour=Colour.blue(),
        title="Flight School Jaeger Accounts Info",
        description="",
        timestamp=dt.now()
    )

    embed.add_field(name='Usage',
                    value=f"Available Accounts: **{num_available}**\n"
                          f"Used Accounts: **{num_used}**\n",
                    inline=False
                    )
    string = 'None'
    if assigned:
        string = '\u2705 : validated\n' \
                 '\u274C : terminated\n\n'
        for acc in assigned:
            pref = "\u2705" if acc.is_validated else ''
            pref = "\u274C" if acc.is_terminated else pref
            string += f'{pref}[{acc.id}] : {acc.a_player.name}\n'

    embed.add_field(name='Currently Assigned Accounts',
                    value=string,
                    inline=False
                    )
    if online:
        string = '*Character Name : Last Player*\n'
        for acc in online:
            last_player = d_obj.bot.get_user(acc.last_user_id)
            if not last_player:
                player_ment = f"User not found for ID {acc.last_user_id}"
            else:
                player_ment = last_player.mention
            string += f'{acc.online_name} : {player_ment}\n'
        embed.add_field(name='Currently Online Accounts',
                        value=string,
                        inline=False
                        )
    return fs_author(embed)


def account_online_check(online) -> Embed:
    """Automatic Online Check Embed
    """
    embed = Embed(
        colour=Colour.red(),
        title="Unassigned Accounts Detected Online",
        description="",
        timestamp=dt.now()
    )

    string = '*Character Name : Last Player *\n'
    for acc in online:
        char_name = acc.online_name
        last_player = d_obj.bot.get_user(acc.last_user_id)
        if not last_player:
            player_ment = f"User not found for ID {acc.last_user_id}"
        else:
            player_ment = f"{last_player.mention}({last_player.name})"
        string = string + f'{char_name} : {player_ment}\n'

    embed.add_field(name='Currently Online Accounts',
                    value=string,
                    inline=False
                    )
    return fs_author(embed)


def psb_account_usage(player, start_stamp, end_stamp, usages) -> Embed:
    """"PSB formatted account usage info for a given player"""

    embed = Embed(
        colour=Colour.blurple(),
        title="Flight School Jaeger Account Usage",
        description=f"Mention: {player.mention}\n"
                    f"Name: ``{player.name}``\n"
                    f"ID: ``{player.id}``"
    )
    format_start, format_end = format_stamp(start_stamp, 'd'), format_stamp(end_stamp, 'd')

<<<<<<< HEAD

=======
    if not usages:
        embed.colour = Colour.red()
        embed.add_field(name="No Data",
                        value=f"This user has no registered use with FSBot Jaeger Accounts in the period\n"
                              f"{format_start}--{format_end}",
                        inline=False)
        return embed
>>>>>>> 576869de

    # storage
    usage_split_dict = {}
    usage_lines = []

    # create week separators
    week_start_stamps = []
    last_stamp = end_stamp - 604800  # seconds in a week
    while last_stamp > start_stamp:
        last_stamp = last_stamp - 604800  # seconds in a week
        week_start_stamps.append(last_stamp)

    # this is awful code
    for week in week_start_stamps:
        for usage in usages:
            if week + 604800 > usage['start_time'] >= week:
                if week_lst := usage_split_dict.get(week):
                    week_lst.append(usage)
                else:
                    usage_split_dict[week] = [usage]

<<<<<<< HEAD
    if not usage_lines:
        embed.colour = Colour.red()
        embed.add_field(name="No Data",
                        value=f"This user has no registered use with FSBot Jaeger Accounts in the period\n"
                              f"{format_start}--{format_end}",
                        inline=False)
        return embed

=======
>>>>>>> 576869de
    embed.add_field(
        name="Selected Period",
        value=f"{format_start}--{format_end}",
        inline=False
    )

    embed.add_field(
        name="Summary",
<<<<<<< HEAD
        value=f"Player has earned {len(usage_split_dict)} points over {len(usages)} usages in the supplied time period",
=======
        value=f"Player has earned {len(usage_split_dict)} points over {len(usages)} in the supplied time period",
>>>>>>> 576869de
        inline=False
    )

    for week in usage_split_dict:
        num_usages = len(usage_split_dict[week])
        usage_lines.append(
            f"\u2705 {num_usages} usages from [{format_stamp(week, 'd')}--{format_stamp(week + 604800, 'd')}]\n"
        )

    embed.add_field(
        name="Usages",
        value=''.join(usage_lines),
        inline=False
    )
    return embed


def player_info(player) -> Embed:
    embed = Embed(
        colour=Colour.greyple(),
        title=f"FSBot Registration Info for ``{player.name}``",
        description=f'Mention: {player.mention} ID: ``{player.id}``',
        timestamp=dt.now()
    )

    if player.has_own_account:
        embed.add_field(name="Registered Characters",
                        value='\n'.join([f'{player.ig_names[i]}{cfg.emojis[cfg.factions[i + 1]]}' for i in range(3)]),
                        inline=False)
    elif player.is_registered:
        embed.add_field(name="Registered Characters",
                        value="Registered with No Jaeger Account",
                        inline=False)
    else:
        embed.add_field(name="Registered Characters",
                        value="Player is not registered",
                        inline=False)

    if player.account:
        embed.add_field(name="FSBot Jaeger Account",
                        value=f"Currently Assigned: ``{player.account.ig_name}``")

    if player.online_name:
        embed.add_field(name="Online Character",
                        value=f"{cfg.emojis[player.current_faction]}{player.online_name}")

    if player.lobby:
        embed.add_field(name="Player Lobby",
                        value=f"Current Lobby: ``{player.lobby.channel.mention}``")
    if player.match:
        embed.add_field(name="Player Match",
                        value=f"Current Match: ``[{player.match.id_str}]({player.match.text_channel.mention})\n``")

    pref_fac_str = ''.join([cfg.emojis[fac] for fac in player.pref_factions]) if player.pref_factions else 'Any'
    pref_level_str = ' '.join(
        [f'**{level.rank}**:{str(level)}' for level in player.req_skill_levels]) if player.req_skill_levels else 'Any'
    preferences_string = f'Player Skill Level: **{player.skill_level.rank}**:{str(player.skill_level)}\n'
    preferences_string += f"Player Preferred Faction(s): {pref_fac_str}\n"
    preferences_string += f"Player Requested Skill Level(s): {pref_level_str}\n"

    embed.add_field(
        name="Player Preferences",
        value=preferences_string,
        inline=False
    )

    if player.lobby_ping_pref == 0:
        ping_pref = 'Never Ping.'
    else:
        ping_pref = f'**{"Always" if player.lobby_ping_pref == 2 else "Only if Online"}**, with at least ' \
                    f'**{player.lobby_ping_freq}** minutes between pings.'

    embed.add_field(
        name="Ping Preferences",
        value=f"Current ping Preferences are:\n{ping_pref}\n",
        inline=False
    )

    if player.is_timeout:
        relative, short = format_stamp(player.timeout_until, "R"), format_stamp(player.timeout_until, "f")
        embed.add_field(
            name="Player Timeout",
            value=f"Player is currently timed out, their timeout will expire {relative}, at {short}.\n"
                  f"Reason: {player.timeout_reason}\n"
                  f"Mod: {d_obj.bot.get_user(player.timeout_mod_id).mention}"
        )

    return fs_author(embed)


def duel_dashboard(lobby) -> Embed:
    """Player visible duel dashboard, shows currently looking duelers, their requested skill Levels."""

    colour = Colour.blurple() if lobby.lobbied else Colour.greyple()

    embed = Embed(
        colour=colour,
        title="Flight School Bot Duel Dashboard",
        description="Your source for organized ESF duels",
        timestamp=dt.now()
    )

    # Dashboard Description
    skill_level_shorthands = [f'**{level.rank}**: {str(level)}' for level in list(SkillLevel)]
    string = ''
    for i in skill_level_shorthands:
        string += f'[{i}] '
        if i == 4:
            string += '\n'
    embed.add_field(
        name='Skill Level Ranks',
        value=string,
        inline=False
    )

    # Player_list Header
    embed.add_field(
        name='----------------------Unranked Lobby----------------------',
        value='@Mention [Preferred Faction(s)][Skill Level][Wanted Level(s)][Time]\n',
        inline=False
    )

    players_string = 'No players currently in lobby...'
    if lobby.lobbied:
        players_string = ''
        for p in lobby.lobbied:
            timeout_warn = '⏳' if p in lobby.warned else ''
            preferred_facs = ''.join([cfg.emojis[fac] for fac in p.pref_factions]) if p.pref_factions else 'Any'
            req_skill_levels = ' '.join([str(level.rank) for level in p.req_skill_levels]) \
                if p.req_skill_levels else 'Any'
            f_lobbied_stamp = format_stamp(p.lobbied_stamp)
            string = f'{p.mention}({p.name}) [{preferred_facs}][{p.skill_level.rank}][{req_skill_levels}][{f_lobbied_stamp}]\n '
            players_string += timeout_warn + string

    embed.add_field(name="----------------------------------------------------------------",
                    value=players_string,
                    inline=False)

    if lobby.matches:
        matches_str = ''
        for match in lobby.matches:
            matches_str += f"Match: {match.id_str} [Owner: {match.owner.mention}, " \
                           f"Players: {', '.join([p.mention for p in match.players if p is not match.owner.active])}]\n"
        embed.add_field(
            name='Active Matches',
            value=matches_str,
            inline=False
        )

    log_str = '' if lobby.logs_recent else 'None in the last 3 hours...'
    for log in lobby.logs_recent:
        time_formatted = format_stamp(log[0], 'T')
        log_str += f'[{time_formatted}]{log[1]}\n'
    embed.add_field(name="Recent Activity",
                    value=log_str,
                    inline=False)
    return fs_author(embed)


def longer_lobby_logs(logs: list[(int, str)]) -> Embed:
    """Extended lobby history available on button press"""

    embed = Embed(
        colour=Colour.blurple(),
        title="Flight School Bot Extended History",
        description="Your source for organized ESF duels",
        timestamp=dt.now()
    )

    if logs:
        log_str = ''
        for log in logs:
            time_formatted = format_stamp(log[0], 'T')
            next_str = f'[{time_formatted}]{log[1]}\n'
            if len(log_str) + len(next_str) > 1024:
                embed.add_field(name="\u200b",
                                value=log_str,
                                inline=False)
                log_str = ''
            log_str = log_str + next_str
        if log_str:
            embed.add_field(name="\u200b",
                            value=log_str,
                            inline=False)
    return fs_author(embed)


def match_info(match) -> Embed:
    """Match info for match channel, should go along with match control View"""
    match match.status.name:
        case 'INVITING':
            colour = Colour.orange()
        case 'LOGGING_IN':
            colour = Colour.yellow()
        case 'PLAYING':
            colour = Colour.green()
        case 'ENDED':
            colour = Colour.red()
        case _:
            colour = Colour.dark_grey()

    embed = Embed(
        colour=colour,
        title=f"Match Info for Match: {match.id_str}",
        description="Match Owners can invite additional players by selecting them from the Lobby!",
        timestamp=dt.now()
    )

    match_info_str = (f"Owner: {match.owner.mention}\n"
                      f"Match Status: {match.status.value}\n"
                      f"Match Started: {format_stamp(match.start_stamp, 'R')} at {format_stamp(match.start_stamp)}\n"
                      )

    if match.timeout_at:
        match_info_str += f"Match will timeout {format_stamp(match.timeout_at, 'R')}\n"
        match_info_str += f"Match timeout will be reset on login to Jaeger\n"

    if match.end_stamp:
        match_info_str += f'Match End Time: {format_stamp(match.end_stamp)}\n'

    if match.voice_channel:
        match_info_str += f'Match Voice Channel: {match.voice_channel.mention} ' \
                          f'{"🔓" if match.public_voice else "🔒"}\n'
        embed.add_field(name="Match Info",
                        value=match_info_str,
                        inline=False)

    embed.add_field(
        name='----------------------------------------------------------',
        value='@Mention [Preferred Faction(s)][Skill Level]\n',
        inline=False
    )
    if match.invited:
        invited_string = ''
        for p in match.invited:
            preferred_facs = ''.join([cfg.emojis[fac] for fac in p.pref_factions]) if p.pref_factions else 'Any'
            string = f'{p.mention}({p.name}) [{preferred_facs}][{p.skill_level.rank}]\n'
            invited_string += string

        embed.add_field(name="Invited Players",
                        value=invited_string,
                        inline=False
                        )

    if match.players:
        players_string = ''
        for p in match.players:
            p = p.player
            preferred_facs = ''.join([cfg.emojis[fac] for fac in p.pref_factions]) if p.pref_factions else 'Any'
            account_status = '\u2611' if p.has_own_account else ''
            account_status = '\u2705' if p.account else account_status
            string = f'{account_status}{p.mention}({p.name}) [{preferred_facs}][{p.skill_level.rank}]\n'

            players_string += string

        embed.add_field(name="Players",
                        value=players_string,
                        inline=False)

    if match.online_players:
        online_string = ''
        for p in match.online_players:
            fac_emoji = cfg.emojis[p.current_faction]
            string = f'{p.mention} as [{fac_emoji}{p.online_name}]\n'
            online_string += string

        embed.add_field(name="Currently Online",
                        value=online_string,
                        inline=False)

    if match.recent_logs:
        log_string = ''
        for log in match.recent_logs:
            if log[2]:
                log_string += f"[{format_stamp(log[0], 'T')}]{log[1]}\n"

        if log_string:
            embed.add_field(name="Match Logs",
                            value=log_string,
                            inline=False)

    return fs_author(embed)


def to_staff_dm_embed(author: 'discord.User', msg: str) -> Embed:
    author_disc = author.name + "#" + author.discriminator
    embed = Embed(
        colour=Colour.blurple(),
        title=f'DM Received from {author_disc}',
        description=f'{author.mention}: {msg}',
        timestamp=dt.now()
    )
    embed.set_author(name=author_disc, icon_url=author.display_avatar.url)

    embed.add_field(
        name="Usage",
        value="Send messages by replying in thread with the prefixes\n"
              "Prefix messages with ``! `` in order to identify yourself,\n"
              "or use ``~ `` to appear as 'Mod Response' '\n"
              "Sent messages will be marked with 📨\n"
              "ex. ``~ My message``\n"
              "    ``! My message``"

              ""
    )
    return embed


def from_staff_dm_embed(msg: 'discord.Message') -> Embed:
    ident = False
    message = msg.clean_content
    if message.startswith('! '):
        ident = True

    i = message.index(' ')
    message = message[i + 1:]

    embed = Embed(
        colour=Colour.blurple(),
        title=f'Mod Response',
        description=message
    )
    if ident:
        embed.set_author(name=msg.author.name, icon_url=msg.author.display_avatar.url)
        return embed
    else:
        return fs_author(embed)


def fsbot_rules_embed() -> Embed:
    embed = Embed(
        colour=Colour.blurple(),
        title="Flight School Bot Rules",
        description="These rules are to be followed at all times while using the Flight School Bot!\n"
                    "Flight School Discord rules are still in effect...\n"
                    "If you ever need to speak to an admin, simply DM the bot,"
                    " starting with 'dm ', 'modmail ' or 'staff ' followed by your message."
    )

    embed.add_field(
        name="General Rules",
        value="\n"
              "1) Be kind! We're here to have fun, along with improving our skills, please be courteous to your fellow"
              " players during matches, and all of the time!\n"
              "2) Do not harass other players, whether this be through pings to duel or following them on Jaeger\n"
              f"3) Do not exploit the system, if you find a bug please let {d_obj.colin.mention} know!\n",
        inline=False
    )

    embed.add_field(
        name="Jaeger Account Info",
        value="\n"
              "Jaeger is a private server that uses the live game client, and can be used to duel in peace away "
              "from the general public on live servers. "
              "Access to Jaeger is mostly controlled by [PSB](https://discord.gg/enE4ZW6MuM), who have provided this "
              "discord with 24 **temporary use** accounts for players to use for one session and one session only.\n"
              "While on Jaeger you must insure you are not interfering with any schedule events,"
              " regardless of what account you are on.  [Click here](https://docs.google.com/spreadsheets/d/1eA4ybkAiz"
              "-nv_mPxu_laL504nwTDmc-9GnsojnTiSRE/edit?usp=sharing) to see the current Jaeger Calendar. \n"
              "While you can find out how to get your own account [here](https://docs.google.com/document/d/1fQy3tJS8Y7"
              "muivo9EHlWKwE6ZTdHhHTcP6-21cPVlcA/edit?usp=sharing), you can request a temporary account through"
              " the FSBot provided you adhere to the following rules.\n",
        inline=False
    )

    embed.add_field(
        name="FSBot Temporary Jaeger Account Rules",
        value="\n1) Accounts are to be used for **one** session only!  You will receive a discord DM telling you to "
              "log out when your session expires, you **MUST** log out at this point!\n\n"
              "2) Account sessions will automatically expire 3 hours after their start time or when the players match "
              "ends. If you still need an account at that time, simply request another after your session expires.\n\n"
              "3) Do not save the accounts login details into your launcher\n\n"
              "4) Do not delete characters and do not create characters\n\n"
              "5) Do not ASP (prestige) characters\n\n"
              "6) Do not interfere with other users of Jaeger\n\n"
              "7) Do not leave the Flight School outfits\n\n"
              "8) Do not leave a character with less than 350 Nanites.",
        inline=False
    )

    embed.add_field(
        name="Failure to follow any of the above rules may result in your removal from  FSBot.",
        value="Click the button below to signify your agreement to the above terms, and reveal the rest of the "
              "FSBot channels",
        inline=False
    )

    return fs_author(embed)


def fsbot_info_embed() -> Embed:
    embed = Embed(
        colour=Colour.blurple(),
        title="Info and Usage",
        description="\n The basic function of the bot is to provide a way for users to mark themselves as "
                    "'looking for duels', by joining a lobby.  Once in the lobby, players can be invited to a match "
                    "by anyone in or out of the lobby.  Match invites are accepted through an interaction in the users "
                    "private messages.  Once a match is joined, users are prompted to log in, and can request a "
                    "temporary Jaeger account if necessary."
    )
    embed.add_field(
        name="Registration",
        value="Before joining a match players must first register their Jaeger characters with the bot. "
              "If you do not have a personal Jaeger account, simply select 'Register: No Jaeger Account' to indicate "
              "to the bot that you require a temporary Jaeger account for matches.  If you have a personal Jaeger "
              "account select 'Register: Personal Jaeger Account', and enter either one generic character name to"
              " which faction suffixes will be added, or enter three specific character names, one for each faction, "
              "separated by commas.",
        inline=False
    )
    embed.add_field(
        name="Preferences",
        value="In order for users to find compatible duel partners more quickly, several preferences can be declared "
              "by the user.  These preferences will be displayed in the duel lobby next to your name. Self-assigned "
              "skill levels are available to help pick balanced partners.  Keep in mind that skill levels are "
              "self-assigned, and may not be entirely accurate.  Requested skill levels can also be chosen, "
              "for those who might wish to duel those in a specific skill range.  Users preferred faction indicates "
              "which faction they would like to play given the choice.",
        inline=False
    )

    embed.add_field(
        name="Notifications",
        value="You can opt-in to receive a notification if a player who matches your requested skill levels joins"
              " the lobby.  When you are pinged, and how frequently, can be adjusted below this message in the 'Lobby"
              " Pings' menu.  Setting your requested skill level to 'any' means you will receive a ping when a player of"
              " any skill level joins the lobby."
    )

    embed.add_field(
        name="Lobby",
        value=f"The duel lobby remains in <#{cfg.channels['dashboard']}> where a constantly updated embed shows the "
              "currently lobbied players, along with their preferences, and gives buttons and a dropdown to interact "
              "with the lobby.  The select menu can be used to invite any number of players to a match, though you "
              "obviously can not invite yourself. The select menu can also be used by a match owner to invite new "
              "users to an ongoing match.  Active matches and their owner are also displayed in the dashboard Embed.",
        inline=False
    )

    embed.add_field(
        name="Matches",
        value="Invites are sent out to user's DM's, and once an invite is accepted, a match is created.  When a new "
              "match is created, a private Discord channel is created along with it.  This channel is only visible to "
              "current players of the match, along with the mod team.\nIn the match channel, there is a familiar "
              "looking embed with info relating to this specific match.  If you require a temporary account, you can "
              "select the 'Request Account' button here, and one will be sent to you.\n"
              "Matches will timeout after 10 minutes if no players log in to Jaeger.  Once players log in to Jaeger, "
              "their online characters will be displayed in the match embed.  Players can leave or join the match while"
              " it is running, but if the owner leaves the match, the match will end.  Once the match ends, the channel"
              " will close and all temporary Jaeger account users will be asked to log out of their accounts.",
        inline=False
    )

    embed.add_field(
        name="Elo",
        value="A separate ranked lobby with 1v1 Elo Rated matches and a leaderboard is coming soon(tm)",
        inline=False
    )
    return fs_author(embed)


def fs_join_embed(mention) -> Embed:
    embed = Embed(
        colour=Colour.blurple(),
        title="Welcome to PREY's Flight School!",
        description=f"Hi {mention}, welcome to PREY's Flight School, the premier Discord server for the air game in"
                    f" [Planetside 2](https://www.planetside2.com/).  This server offers a number of resources for"
                    f" those just learning to fly, as well as experienced pilots.  Thanks for joining our community!"
    )
    # TODO fix hardcoded ID's, add to config or d_obj via search.
    embed.add_field(
        name="Guides and Resources",
        value=f"Guides for most different air vehicles can be found in <#751111752191574057>,"  # Guides channel
              f" which makes a great starting point for those new to the air game.  Channels in the 'Improvements and"
              f" advice' Section offer advice specific to certain vehicles, and should be kept on topic when possible."
              f"  Ask questions relating to each vehicle in their channel, or general Planetside 2 related questions "
              f" in <#751114546906792017>.",  # #ask-anything
        inline=False
    )

    embed.add_field(
        name="Hands on Teachers",
        value="<@&823128534759243796> represents a group of volunteers that try to make themselves available for more"
              " specific training.  If you have already gone through the Guides above and are still struggling with"
              " a concept or skill, feel free to ping this role to ask for specific help.  Keep in mind that these"
              " volunteers reside in a number of different timezones, and may not always be available to help.",
        inline=False
    )
    embed.add_field(
        name="Gameplay and Crew Requests",
        value="Feel free to use the voice channels in the 'Gameplay' category to play on live servers with other"
              " server members.  <#761753919906775061> can be used to find members to play specific vehicles with,"
              " by pinging the roles that can be granted in <#751115817692954717>.  When making these pings please"
              " remember to specify your Faction and Server, as there are players from all different servers here.",
        inline=False
    )

    embed.add_field(
        name="Flight School Bot and Duels",
        value=f"{d_obj.bot.user.mention} is a work in progress bot built to provide various utility functions to this"
              f" server, as well as facilitate matchmaking and account access for Duels on the private Jaeger server."
              f"  The bot can be accessed by **reading** and accepting the rules in {d_obj.channels['rules'].mention},"
              f" after which you will be granted access to additional channels where you can request duels with other"
              f" server members.  These duels are a great way to improve your aim and general skill in the air!",
        inline=False
    )

    embed.add_field(
        name="Moderation",
        value=f"Ensure you are following the rules in <#751221386093264936> at all times."
              f"If you have any other questions feel free to reach out to"
              f" to any {d_obj.roles['mod'].mention} or {d_obj.roles['admin'].mention}."
              f" For any moderation questions you may also message the entire staff team by using the /modmail command"
              f" or sending a message to {d_obj.bot.user.mention}, starting your message with ``dm ``, ``modmail ``,"
              f" or ``staff `` "
    )
    return fs_author(embed)<|MERGE_RESOLUTION|>--- conflicted
+++ resolved
@@ -148,18 +148,6 @@
     )
     format_start, format_end = format_stamp(start_stamp, 'd'), format_stamp(end_stamp, 'd')
 
-<<<<<<< HEAD
-
-=======
-    if not usages:
-        embed.colour = Colour.red()
-        embed.add_field(name="No Data",
-                        value=f"This user has no registered use with FSBot Jaeger Accounts in the period\n"
-                              f"{format_start}--{format_end}",
-                        inline=False)
-        return embed
->>>>>>> 576869de
-
     # storage
     usage_split_dict = {}
     usage_lines = []
@@ -180,7 +168,12 @@
                 else:
                     usage_split_dict[week] = [usage]
 
-<<<<<<< HEAD
+    for week in usage_split_dict:
+        num_usages = len(usage_split_dict[week])
+        usage_lines.append(
+            f"\u2705 {num_usages} usages from [{format_stamp(week, 'd')}--{format_stamp(week + 604800, 'd')}]\n"
+        )
+
     if not usage_lines:
         embed.colour = Colour.red()
         embed.add_field(name="No Data",
@@ -189,8 +182,6 @@
                         inline=False)
         return embed
 
-=======
->>>>>>> 576869de
     embed.add_field(
         name="Selected Period",
         value=f"{format_start}--{format_end}",
@@ -199,19 +190,10 @@
 
     embed.add_field(
         name="Summary",
-<<<<<<< HEAD
-        value=f"Player has earned {len(usage_split_dict)} points over {len(usages)} usages in the supplied time period",
-=======
-        value=f"Player has earned {len(usage_split_dict)} points over {len(usages)} in the supplied time period",
->>>>>>> 576869de
-        inline=False
-    )
-
-    for week in usage_split_dict:
-        num_usages = len(usage_split_dict[week])
-        usage_lines.append(
-            f"\u2705 {num_usages} usages from [{format_stamp(week, 'd')}--{format_stamp(week + 604800, 'd')}]\n"
-        )
+        value=f"Total Usage(s): ``{len(usages)}``\n"
+              f"Total Point(s): ``{len(usage_split_dict)}``",
+        inline=False
+    )
 
     embed.add_field(
         name="Usages",
