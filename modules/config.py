--- conflicted
+++ resolved
@@ -10,25 +10,23 @@
 
 log = getLogger("fs_bot")
 
-
 class ConfigError(Exception):
     """
     Raised when an error occur while reading the config file.
 
     :param msg: Error message.
     """
-
     def __init__(self, msg: str):
         self.message = "Error in config file: " + msg
         super().__init__(self.message)
 
 
-# Static Parameters
+## Static Parameters
 
 name_regex = r"^[ -■]{1,32}$"
 
 JAEGER_CALENDAR_URL = "https://docs.google.com/spreadsheets/d/1eA4ybkAiz-nv_mPxu_laL504nwTDmc-9GnsojnTiSRE/edit#gid" \
-                      "=38315545"
+                      "=38315545 "
 
 #: Dictionary to retrieve faction name by id.
 factions = {
@@ -48,7 +46,7 @@
          8: "Esamir",
          344: "Oshur"}
 
-#  Dynamic Variables, from .ini
+## Dynamic Variables, from .ini
 
 GAPI_SERVICE = ""
 
@@ -87,6 +85,7 @@
     "registered": "",
     "view_channels": ""
 
+
 }
 
 # Database Collections
@@ -113,18 +112,11 @@
     GAPI_SERVICE = f'{pathlib.Path(__file__).parent.absolute()}/../service_account.json'
 
     file = f'{pathlib.Path(__file__).parent.absolute()}/../{config_path}'
-<<<<<<< HEAD
-    log.info('Loaded config from file: %s', file)
-=======
->>>>>>> 03ba450d
 
     if not os.path.isfile(file):
         raise ConfigError(f"{file} not found!")
     print(file)
     log.info('Loaded config from file: %s', file)
-
-    if not os.path.isfile(GAPI_SERVICE):
-        raise ConfigError(f"{GAPI_SERVICE} not found")
 
     config = ConfigParser()
     try:
@@ -198,4 +190,12 @@
 
 
 def _error_incorrect(field, section, file):
-    raise ConfigError(f"Incorrect field '{field}' in '{section}' in '{file}'")+    raise ConfigError(f"Incorrect field '{field}' in '{section}' in '{file}'")
+
+
+
+
+
+
+
+
