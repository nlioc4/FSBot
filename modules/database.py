"""
| Handle interaction with the mongodb database.
Taken from POGBot, https://github.com/yakMM/POG-bot
"""

# External modules
import pymongo.collection
from pymongo import MongoClient
from asyncio import get_event_loop
from logging import getLogger
from typing import Callable

log = getLogger("fs_bot")

# dict for the collections
_collections: dict[str, pymongo.collection.Collection] = dict()


class DatabaseError(Exception):
    """
    Raised when an error occur when interacting with the database.

    :param msg: Error message.
    """
    def __init__(self, msg: str):
        message = "Error in database: " + msg
        super().__init__(message)


def init(config: dict):
    """
    Initialize the MongoClient and create a dictionary of available collections.

    :param config: Dictionary containing database config. Check :data:`modules.config.database`.
    """
    cluster = MongoClient(config["url"])
    db = cluster[config["cluster"]]
    for collection in config["collections"]:
        _collections[collection] = db[config["collections"][collection]]


def get_all_elements(init_class_method: Callable, collection: str):
    """
    Get all elements of a given collection.

    :param init_class_method: The data will be passed to this method.
    :param collection: Collection name.
    :raise DatabaseError: If an error occurs while passing data.
    """
    # Get all elements
    items = _collections[collection].find()
    # Pass them to the method
    try:
        for result in items:
            init_class_method(result)
    except KeyError as e:
        raise DatabaseError(f"KeyError when retrieving {collection} from database: {e}")


async def async_db_call(call: Callable, *args):
    """
    Call a db function asynchronously.

    :param call: Function to call.
    :param args: Args to pass to the called function.
    :return: Return the result of the call.
    """
    loop = get_event_loop()
    return await loop.run_in_executor(None, call, *args)


def force_update(collection: str, elements):
    """
    This is typically called from external scripts for db maintenance.
    Replace the whole collection by the provided elements.

    :param collection: Collection name.
    :param elements: Elements to insert.
    """
    _collections[collection].delete_many({})
    _collections[collection].insert_many(elements)


def set_field(collection: str, e_id: int, doc: dict):
    """
    Set the field of an element. In other words, update an element.

    :param collection: Collection name.
    :param e_id: Element id.
    :param doc: Data to set.
    :raise DatabaseError: If the element is not in the collection.
    """
    if _collections[collection].count_documents({"_id": e_id}) != 0:
        _collections[collection].update_one({"_id": e_id}, {"$set": doc})
    else:
        raise DatabaseError(f"set_field: Element {e_id} doesn't exist in collection {collection}")


def unset_field(collection: str, e_id: int, doc: dict):
    """
    Unset (remove) the field of an element. In other words, update an element.

    :param collection: Collection name.
    :param e_id: Element id.
    :param doc: Data to unset.
    :raise DatabaseError: If the element is not in the collection.
    """
    if _collections[collection].count_documents({"_id": e_id}) != 0:
        _collections[collection].update_one({"_id": e_id}, {"$unset": doc})
    else:
        raise DatabaseError(f"set_field: Element {e_id} doesn't exist in collection {collection}")


def push_element(collection: str, e_id: int, doc: dict):
    """
    Push data in the field of an element.

    :param collection: Collection name.
    :param e_id: Element id.
    :param doc: Data to push. The key should be the field to push to.
    :raise DatabaseError: If the element is not in the collection.
    """
    if _collections[collection].count_documents({"_id": e_id}) != 0:
        _collections[collection].update_one({"_id": e_id}, {"$push": doc})
    else:
        raise DatabaseError(f"set_field: Element {e_id} doesn't exist in collection {collection}")


def get_element(collection: str, item_id: int) -> (dict, None):
    """
    Get a single element.

    :param collection: Collection name.
    :param item_id: Element id.
    :return: Element found, or None if not found.
    """
    if _collections[collection].count_documents({"_id": item_id}) == 0:
        return
    item = _collections[collection].find_one({"_id": item_id})
    return item


<<<<<<< HEAD
def count_documents(collection: str) -> int:
    return _collections[collection].count_documents()


=======
def get_last_element(collection: str) -> (dict, None):
    if _collections[collection].count_documents() == 0:
        return
    item = _collections[collection].find().sort({'_id': -1}).limit(1)
    return item
>>>>>>> 03ba450d


def get_field(collection: str, e_id: int, specific: str):
    """
    Get one field of a single element.

    :param collection: Collection name.
    :param e_id: Element id.
    :param specific: Field name.
    :return: Element found, or None if not found.
    """
    if _collections[collection].count_documents({"_id": e_id}) == 0:
        return
    item = _collections[collection].find_one({"_id": e_id}, {"_id": 0, specific: 1})[specific]
    return item


def set_element(collection: str, e_id: id, data: dict):
    """
    Set a whole element (with all its field). Replace if the element already exists.

    :param collection: Collection name.
    :param e_id: Element id.
    :param data: Element data.
    """
    if _collections[collection].count_documents({"_id": e_id}) != 0:
        _collections[collection].replace_one({"_id": e_id}, data)
    else:
        _collections[collection].insert_one(data)


def remove_element(collection: str, e_id: int):
    """
    Remove an element from the database.

    :param collection: Collection name
    :param e_id: Element id.
    :raise DatabaseError: If the element is not in the collection.
    """
    if _collections[collection].count_documents({"_id": e_id}) != 0:
        _collections[collection].delete_one({"_id": e_id})
    else:
        raise DatabaseError(f"Element {e_id} doesn't exist in collection {collection}")<|MERGE_RESOLUTION|>--- conflicted
+++ resolved
@@ -140,18 +140,11 @@
     return item
 
 
-<<<<<<< HEAD
-def count_documents(collection: str) -> int:
-    return _collections[collection].count_documents()
-
-
-=======
 def get_last_element(collection: str) -> (dict, None):
     if _collections[collection].count_documents() == 0:
         return
     item = _collections[collection].find().sort({'_id': -1}).limit(1)
     return item
->>>>>>> 03ba450d
 
 
 def get_field(collection: str, e_id: int, specific: str):
