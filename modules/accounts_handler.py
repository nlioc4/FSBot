'''Manages Account objects'''

# External Imports
import asyncio
from logging import getLogger

import discord
from gspread import service_account
from numpy import array
from datetime import timedelta, datetime, timezone
import pytz

# Internal Imports
import classes
import modules.config as cfg
import modules.census as census
import modules.discord_obj as d_obj
import modules.database as db
from display import AllStrings as disp, views

eastern = pytz.timezone('US/Eastern')

# Account Containers

_busy_accounts = dict()
_available_accounts = dict()
all_accounts = None
account_char_ids = dict()  # maps to account objects, consider mapping directly to char_names

# Sheet Offsets
Y_OFFSET = 2
X_OFFSET = 1
Y_SKIP = 3
USAGE_OFFSET = 7

log = getLogger('fs_bot')


async def init(service_account_path: str):

    # open/store google sheet
    gc = service_account(service_account_path)
    sh = gc.open_by_key(cfg.database["accounts_id"])
    raw_sheet = sh.worksheet(cfg.database["accounts_sheet_name"])
    sheet_imported = array(raw_sheet.get_all_values())

    # TODO fix account # check
    # get number of accounts
    num_accounts = 24  # hacked for simplicity
    # num_accounts = (len(sheet_imported[:, 1]) - 1) // Y_SKIP

    # import accounts individually
    for i in (range(num_accounts)):
        # get account data
        a_in_game = sheet_imported[i * Y_SKIP + Y_OFFSET][X_OFFSET + 2]  # in-game char name, minus faction tag
        a_username = sheet_imported[i * Y_SKIP + Y_OFFSET][X_OFFSET]  # account username
        a_password = sheet_imported[i * Y_SKIP + Y_OFFSET][X_OFFSET + 1]  # account password
        a_id = int(a_in_game[-2:])  # integer only account ID

        # update only
        if a_id in _available_accounts:
            _available_accounts[a_id].update(a_username, a_password)

        elif a_id in _busy_accounts:
            _busy_accounts[a_id].update(a_username, a_password)


        else:
            # account has yet to be initialised
            unique_usages_raw = sheet_imported[i * Y_SKIP + Y_OFFSET:i * Y_SKIP + Y_OFFSET + 3, USAGE_OFFSET:]
            a_unique_usages_id = list()
            for use in range(len(unique_usages_raw[2])):
                if unique_usages_raw[2][use] == "":
                    pass
                else:
                    a_unique_usages_id.append(int(unique_usages_raw[2][use]))
                # check if account is marked "used"
            a_acc = classes.Account(a_id, a_username, a_password, a_in_game, a_unique_usages_id)
            _available_accounts[a_id] = a_acc

    # Create global all account dict
    global all_accounts
    all_accounts = _busy_accounts | _available_accounts

    # Make list of all char names,
    all_chars = []
    for acc_id in all_accounts:
        all_chars.extend(all_accounts[acc_id].ig_names)
    # get mapping of char_name: (char_id, char_faction) for existing chars
    char_id_map = await census.get_ids_facs_from_chars(all_chars)
    # List comprehension, for all acc_id, for all char_names per acc_id
    for acc_id, char_name in [(acc_id, char_name) for acc_id in all_accounts
                              for char_name in all_accounts[acc_id].ig_names]:
        if char_name in char_id_map:
            all_accounts[acc_id].ig_ids[char_id_map[char_name][1] - 1] = char_id_map[char_name][0]

    # Check for '0' ID's, add to queued delete list
    to_drop = []
    for acc_id, char_id in [(acc_id, char_id) for acc_id in all_accounts
                            for char_id in all_accounts[acc_id].ig_ids]:
        if char_id == 0 and acc_id not in to_drop:
            string = f'Account ID: {acc_id} has a missing character! Dropping account object...'
            print(string)
            await d_obj.channels['logs'].send(content=f"{d_obj.roles['app_admin'].mention} {string}")
            to_drop.append(acc_id)

        if char_id != 0:
            global account_char_ids
            account_char_ids[char_id] = all_accounts[acc_id]

    # execute delete list
    for acc_id in to_drop:
        del all_accounts[acc_id]

    log.info('Initialized Accounts: %s', len(all_accounts))


def pick_account(a_player: classes.Player) -> classes.Account | bool:
    """
    Pick the account that the player has used the most, or the least used account
    Avoid players using multiple accounts if possible
    Adapted from PogBot
    """

    # if no accounts: quit
    if len(_available_accounts) == 0:
        return False

    # check if player has used accounts previously
    potential = list()
    for acc in _available_accounts:
        if a_player.id in _available_accounts[acc].unique_usages:
            potential.append(_available_accounts[acc])

    # pick account player has used most
    if potential:
        max_obj = potential[0]
        max_value = max_obj.unique_usages.count(a_player.id)
        for acc in potential:
            usages = acc.unique_usages.count(a_player.id)
            if usages == max_value and acc.nb_unique_usages < max_obj.nb_unique_usages:
                max_obj = acc
                max_value = usages
            elif usages > max_value:
                max_obj = acc
                max_value = usages
        set_account(a_player, max_obj)
        return max_obj

    # if no usage, pick account with least usage
    first = list(_available_accounts.keys())[0]
    min_obj = _available_accounts[first]
    min_value = _available_accounts[first].nb_unique_usages
    for acc in _available_accounts:
        usages = _available_accounts[acc].nb_unique_usages
        if usages < min_value:
            min_obj = _available_accounts[acc]
            min_value = usages
    set_account(a_player, min_obj)
    return min_obj


def set_account(a_player: classes.Player, acc: classes.Account):
    """
    Set a players current account
    """
    # Put in busy dict
    del _available_accounts[acc.id]
    _busy_accounts[acc.id] = acc

    # adjust Player and Account objects
    acc.add_usage(a_player)
    a_player.set_account(acc)


class ValidateView(views.FSBotView):
    def __init__(self, acc):
        super().__init__(timeout=300)
        self.acc: classes.Account = acc
        self.end_session_button.disabled = True

    @discord.ui.button(label="Confirm Rules", style=discord.ButtonStyle.green)
    async def validate_button(self, button: discord.Button, inter: discord.Interaction):
        await inter.response.defer()
        validate_account(acc=self.acc)
        button.disabled = True
        button.style = discord.ButtonStyle.grey
        self.end_session_button.disabled = False
        self.timeout = None
        await disp.ACCOUNT_EMBED.edit(inter, acc=self.acc, view=self)
        log.info(f'Account [{self.acc.id}] sent to player: ID: [{inter.user.id}], name: [{inter.user.name}]')
        await disp.LOG_ACCOUNT.send(d_obj.channels['logs'], self.acc.id, inter.user.id, inter.user.mention,
                                    allowed_mentions=False)

    @discord.ui.button(label="End Session", style=discord.ButtonStyle.red)
    async def end_session_button(self, button: discord.Button, inter: discord.Interaction):
        button.disabled = True
        self.stop()
        await terminate(acc=self.acc, inter=inter, view=self)

    async def on_timeout(self) -> None:
        self.disable_all_items()
        await disp.ACCOUNT_TOKEN_EXPIRED.edit(self.acc.message, remove_embed=True, view=self)
        await clean_account(self.acc)


async def send_account(acc: classes.Account = None, player: classes.Player = None):
    """Sends account to player, provide either account or player"""
    if not acc and not player:
        raise ValueError("No args provided")
    if not acc:
        acc = player.account
    user = d_obj.bot.get_user(acc.a_player.id)
    for _ in range(3):
        try:
            acc.message = await disp.ACCOUNT_EMBED.send(user, acc=acc, view=ValidateView(acc))
            if acc.message:
                break
        except discord.Forbidden:
            continue
    return acc.message


def validate_account(acc: classes.Account = None, player: classes.Player = None):
    """Player accepted account, track usage and update object."""
    if not acc and not player:
        raise ValueError("No args provided")
    if not acc:
        acc = player.account
    if not player:
        player = acc.a_player

    # update account object
    acc.validate()

    # Update GSheet with Usage
    gc = service_account(cfg.GAPI_SERVICE)  # connection
    sh = gc.open_by_key(cfg.database["accounts_id"])  # sheet
    ws = sh.worksheet(cfg.database["accounts_sheet_name"])  # worksheet
    row = acc.id * Y_SKIP  # row of the account to be updated
    column = len(ws.row_values(row)) + 1  # updates via counting row values, instead of below counting nb_uniques
    # column = acc.nb_unique_usages + USAGE_OFFSET # column of the account to be updated
    cells_list = ws.range(row, column, row + 2, column)
    date = datetime.now().astimezone(eastern).date().strftime('%m/%d/%Y')
    cells_list[0].value = date
    cells_list[1].value = player.name
    cells_list[2].value = str(player.id)

    ws.update_cells(cells_list, 'USER_ENTERED')  # actually update the sheet
    ws.format(cells_list[0].address, {"numberFormat": {"type": "DATE", "pattern": "mmmm dd"}, "horizontalAlignment": "CENTER"})


async def terminate(acc: classes.Account = None, player: classes.Player = None, inter=None,
                    view: discord.ui.View | int = 0):
    """Terminates account and sends message to log off, provide either account or player"""
    if not acc and not player:
        raise ValueError("No args provided")
    if not acc:
        acc = player.account
    if not player:
        player = acc.a_player

    acc.terminate()  # mark account as terminated

    # Send log-out message, adjust embed
    user = d_obj.bot.get_user(player.id)
    if acc.message:
        for _ in range(3):
            try:
                if await disp.ACCOUNT_LOG_OUT.send(user):
                    break
            except discord.Forbidden:
                continue

    if inter:
        await disp.ACCOUNT_EMBED.edit(inter, acc=acc, view=view)  # use interaction response to edit
    else:
        await disp.ACCOUNT_EMBED.edit(acc.message, acc=acc, view=view)  # use acc.message context to edit

    # Clean if already offline
    if not acc.online_id:
        await clean_account(acc)


async def clean_account(acc):
    if acc.is_validated:
        # Update DB Usage, only if account was actually used
        acc.logout()
<<<<<<< HEAD
        # await db.async_db_call(db.push_element, 'account_usages', acc.id, acc.last_usage)
=======
        await db.async_db_call(db.upsert_push_element, 'account_usages', acc.id, {'usages': acc.last_usage})
>>>>>>> d8dd8fc2

    # Adjust player & account objects, return to available directory.
    acc.a_player.set_account(None)
    acc.clean()
    del _busy_accounts[acc.id]
    _available_accounts[acc.id] = acc


def has_account(a_player):
    for acc in _busy_accounts.values():
        if acc.a_player == a_player:
            return True
    else:
        return False


def accounts_info() -> tuple[int, int, list]:
    available = len(_available_accounts)
    used = len(_busy_accounts)
    usages = list()

    for acc in _busy_accounts:
        i = acc
        u = _busy_accounts[acc].a_player or classes.Player.get(_busy_accounts[acc].last_user_id)
        usages.append((i, u.mention))
    usages.sort()
    return available, used, usages<|MERGE_RESOLUTION|>--- conflicted
+++ resolved
@@ -286,11 +286,7 @@
     if acc.is_validated:
         # Update DB Usage, only if account was actually used
         acc.logout()
-<<<<<<< HEAD
-        # await db.async_db_call(db.push_element, 'account_usages', acc.id, acc.last_usage)
-=======
         await db.async_db_call(db.upsert_push_element, 'account_usages', acc.id, {'usages': acc.last_usage})
->>>>>>> d8dd8fc2
 
     # Adjust player & account objects, return to available directory.
     acc.a_player.set_account(None)
